--- conflicted
+++ resolved
@@ -190,9 +190,6 @@
 
           
 
-
-<<<<<<< HEAD
-=======
           {/* Restaurant tier specific messaging */}
           {entry.restaurant?.tier === "basic" && entry.status === "active" && (
             <View className="bg-blue-50 dark:bg-blue-900/20 border border-blue-200 dark:border-blue-800 rounded-lg p-3 mb-4">
@@ -236,7 +233,6 @@
               </Text>
             </Button>
           </View>
->>>>>>> 79255869
 
 
 

// components/booking/BookingCard.tsx
import React, { useState, useEffect } from "react";
import {
  View,
  Pressable,
  ActivityIndicator,
  Alert,
  Linking,
  Platform,
} from "react-native";
import {
  Calendar as CalendarIcon,
  Clock,
  Users,
  CheckCircle,
  XCircle,
  AlertCircle,
  ChevronRight,
  Info,
  Navigation,
  Phone,
  Star,
  Copy,
  CalendarPlus,
  Timer, // Added for pending status
  RotateCcw, // Added for rebooking
  X,
  Check,
  UserPlus, // Added for invitation indicator
} from "lucide-react-native";
import * as Haptics from "expo-haptics";
import * as Clipboard from "expo-clipboard";
import * as Calendar from "expo-calendar";

import { Image } from "@/components/image";
import { Text } from "@/components/ui/text";
import { H3, Muted } from "@/components/ui/typography";
import { Button } from "@/components/ui/button";
import { Database } from "@/types/supabase";
import { supabase } from "@/config/supabase";
import { cn } from "@/lib/utils";
import { DirectionsButton } from "@/components/restaurant/DirectionsButton";
import { colors } from "@/constants/colors";
import { useColorScheme } from "@/lib/useColorScheme";

// Enhanced booking type that includes invitation info
interface EnhancedBooking {
  id: string;
  user_id: string;
  restaurant_id: string;
  booking_time: string;
  party_size: number;
  status: string;
  special_requests?: string;
  occasion?: string;
  dietary_notes?: string[];
  confirmation_code?: string;
  table_preferences?: string[];
  reminder_sent?: boolean;
  checked_in_at?: string;
  loyalty_points_earned?: number;
  created_at?: string;
  updated_at?: string;
  applied_offer_id?: string;
  expected_loyalty_points?: number;
  guest_name?: string;
  guest_email?: string;
  guest_phone?: string;
  is_group_booking?: boolean;
  organizer_id?: string;
  attendees?: number;
  turn_time_minutes: number;
  applied_loyalty_rule_id?: string;
  actual_end_time?: string;
  seated_at?: string;
  meal_progress?: any;
  request_expires_at?: string;
  auto_declined?: boolean;
  acceptance_attempted_at?: string;
  acceptance_failed_reason?: string;
  suggested_alternative_time?: string;
  suggested_alternative_tables?: string[];
  source: string;
  is_shared_booking?: boolean;
  decline_note?: string;
  restaurant: {
    id: string;
    name: string;
    main_image_url?: string;
    address?: string;
    [key: string]: any;
  };
  // Invitation-related fields for bookings where user was invited
  invitation_id?: string;
  invited_by?: {
    id: string;
    full_name: string;
    avatar_url?: string;
  };
  is_invitee?: boolean;
}

interface BookingCardProps {
  booking: EnhancedBooking;
  variant?: "upcoming" | "past";
  onPress?: () => void;
  onCancel?: (bookingId: string) => void;
  onRebook?: (booking: EnhancedBooking) => void;
  onReview?: (booking: EnhancedBooking) => void;
  onLeave?: (booking: EnhancedBooking) => void;
  onNavigateToRestaurant?: (restaurantId: string) => void;
  className?: string;
  showQuickActions?: boolean;
  processingBookingId?: string | null;
}

// --- Status Configuration (Enhanced) ---
const BOOKING_STATUS_CONFIG = {
  pending: {
    label: "Awaiting Restaurant Confirmation",
    icon: Timer, // Using Timer for pending
    color: "#f97316", // Orange
    description: "Waiting for restaurant confirmation",
  },
  confirmed: {
    label: "Confirmed",
    icon: CheckCircle,
    color: "#10b981", // Green
    description: "Your table is reserved",
  },
  cancelled_by_user: {
    label: "Cancelled by You",
    icon: XCircle,
    color: "#6b7280", // Gray
    description: "You cancelled this booking",
  },
  declined_by_restaurant: {
    label: "Restaurant Could Not Accommodate",
    icon: XCircle,
    color: "#ef4444", // Red
    description: "Restaurant couldn't accommodate this request",
  },
  cancelled_by_restaurant: {
    label: "Cancelled",
    icon: XCircle,
    color: "#ef4444", // Red
    description: "Restaurant cancelled this booking",
  },
  completed: {
    label: "Completed",
    icon: CheckCircle,
    color: "#3b82f6", // Blue
    description: "Thank you for dining with us",
  },
  no_show: {
    label: "No Show",
    icon: AlertCircle,
    color: "#dc2626", // Dark Red
    description: "Booking was missed",
  },
};

// --- Utility Functions ---

// Utility to format time since an event
const formatTimeAgo = (date: Date): string => {
  const seconds = Math.floor((new Date().getTime() - date.getTime()) / 1000);
  let interval = seconds / 31536000;
  if (interval > 1) return `${Math.floor(interval)}y ago`;
  interval = seconds / 2592000;
  if (interval > 1) return `${Math.floor(interval)}mo ago`;
  interval = seconds / 86400;
  if (interval > 1) return `${Math.floor(interval)}d ago`;
  interval = seconds / 3600;
  if (interval > 1) return `${Math.floor(interval)}h ago`;
  interval = seconds / 60;
  if (interval > 1) return `${Math.floor(interval)}m ago`;
  return `${Math.floor(seconds)}s ago`;
};

const extractLocationCoordinates = (location: any) => {
  if (!location) return null;
  try {
    if (typeof location === "string" && location.includes("POINT(")) {
      const coordsMatch = location.match(/POINT\(([^)]+)\)/);
      if (coordsMatch && coordsMatch[1]) {
        const [lng, lat] = coordsMatch[1].split(" ").map(Number);
        return { latitude: lat, longitude: lng };
      }
    } else if (location.coordinates && Array.isArray(location.coordinates)) {
      const [lng, lat] = location.coordinates;
      return { latitude: lat, longitude: lng };
    }
  } catch (error) {
    console.warn("Error parsing location:", error);
  }
  return null;
};

const getDefaultCalendar = async () => {
  const { status } = await Calendar.requestCalendarPermissionsAsync();
  if (status !== "granted") {
    throw new Error("Calendar permission not granted");
  }
  const calendars = await Calendar.getCalendarsAsync(
    Calendar.EntityTypes.EVENT,
  );
  return (
    calendars.find((cal) => cal.source.name === "Default" || cal.isPrimary) ||
    calendars[0]
  );
};

// --- Main Component ---
export function BookingCard({
  booking,
  variant = "upcoming",
  onPress,
  onCancel,
  onRebook,
  onReview,
  onLeave,
  onNavigateToRestaurant,
  className,
  showQuickActions = true,
  processingBookingId,
}: BookingCardProps) {
  // React hooks must always be called before any early returns
  const [hasReview, setHasReview] = useState(false);
  const [isAddingToCalendar, setIsAddingToCalendar] = useState(false);
  const [addedToCalendar, setAddedToCalendar] = useState(false);
  const { colorScheme } = useColorScheme();

  // Early return AFTER hooks for invalid booking data
  if (!booking || !booking.id || !booking.booking_time || !booking.restaurant) {
    console.warn("Invalid booking data provided to BookingCard", {
      hasBooking: !!booking,
      hasId: !!booking?.id,
      hasBookingTime: !!booking?.booking_time,
      hasRestaurant: !!booking?.restaurant,
    });
    return null;
  }

  // Safe date parsing with error handling
  let bookingDate: Date;
  try {
    bookingDate = new Date(booking.booking_time);
    // Check if date is valid
    if (isNaN(bookingDate.getTime())) {
      throw new Error("Invalid date");
    }
  } catch (error) {
    console.warn("Invalid booking date:", booking.booking_time);
    bookingDate = new Date(); // Fallback to current date
  }

  // Safe date comparisons
  let isToday = false;
  let isTomorrow = false;

  try {
    const today = new Date();
    const tomorrow = new Date();
    tomorrow.setDate(today.getDate() + 1);

    isToday = bookingDate.toDateString() === today.toDateString();

    // Create new date objects to avoid mutating original dates
    const bookingDateOnly = new Date(bookingDate);
    bookingDateOnly.setHours(0, 0, 0, 0);
    const tomorrowOnly = new Date(tomorrow);
    tomorrowOnly.setHours(0, 0, 0, 0);

    isTomorrow = bookingDateOnly.getTime() === tomorrowOnly.getTime();
  } catch (error) {
    console.warn("Error calculating date comparisons:", error);
  }

  const isPast = variant === "past";
  const isProcessing = processingBookingId === booking.id;
  const isPending = booking.status === "pending";
  const isDeclined = booking.status === "declined_by_restaurant" || booking.status === "cancelled_by_restaurant";
  const isCompleted = booking.status === "completed";
  const isConfirmed = booking.status === "confirmed";

  // Check if pending booking has passed its time (should be treated as declined)
  const isPendingAndPassed = isPending && bookingDate < new Date();

  // Use declined status for pending bookings that have passed their time
  const effectiveStatus = isPendingAndPassed
    ? "declined_by_restaurant"
    : booking.status;

  // Debug logging for status
  console.log(
    `BookingCard Debug - ID: ${booking.id}, Original Status: ${booking.status}, Effective Status: ${effectiveStatus}, IsPendingAndPassed: ${isPendingAndPassed}`,
  );

  const statusConfig =
    BOOKING_STATUS_CONFIG[
      effectiveStatus as keyof typeof BOOKING_STATUS_CONFIG
    ] || BOOKING_STATUS_CONFIG.pending;

  // Debug logging to help identify problematic status values
  if (!statusConfig) {
    console.warn(
      "Unknown booking status:",
      effectiveStatus,
      "Available statuses:",
      Object.keys(BOOKING_STATUS_CONFIG),
    );
  }

  // Ensure we have a valid status config with proper fallback
  const finalStatusConfig = statusConfig || BOOKING_STATUS_CONFIG.pending;
  const StatusIcon = finalStatusConfig.icon;

  // Calculate time since request for pending bookings with safe date handling
  let timeSinceRequest = null;
  if (isPending && booking.created_at) {
    try {
      const createdDate = new Date(booking.created_at);
      if (!isNaN(createdDate.getTime())) {
        timeSinceRequest = formatTimeAgo(createdDate);
      }
    } catch (error) {
      console.warn("Error calculating time since request:", error);
    }
  }

  useEffect(() => {
    let isCancelled = false;

    const checkReview = async () => {
      if (isCompleted && booking?.id) {
        try {
          const { data, error } = await supabase
            .from("reviews")
            .select("id")
            .eq("booking_id", booking.id)
            .single();

          // Only update state if component hasn't been unmounted
          if (!isCancelled) {
            setHasReview(!!data && !error);
          }
        } catch (error) {
          console.warn("Error checking review status:", error);
          if (!isCancelled) {
            setHasReview(false);
          }
        }
      }
    };

    checkReview();

    // Cleanup function to prevent memory leaks
    return () => {
      isCancelled = true;
    };
  }, [booking.id, isCompleted]);

  // --- Handlers (Unchanged from original) ---
  const handlePress = () => onPress?.();
  const handleRestaurantPress = (e: any) => {
    e.stopPropagation();
    onNavigateToRestaurant?.(booking.restaurant_id);
  };
  const handleCancelBooking = () => {
    Haptics.impactAsync(Haptics.ImpactFeedbackStyle.Medium);
    onCancel?.(booking.id);
  };

  const handleLeaveBooking = () => {
    Haptics.impactAsync(Haptics.ImpactFeedbackStyle.Medium);
    onLeave?.(booking);
  };
  const handleQuickCall = async () => {
    if (!booking.restaurant.phone) {
      Alert.alert(
        "No Phone Number",
        "Phone number is not available for this restaurant",
      );
      return;
    }

    const phoneUrl = `tel:${booking.restaurant.phone}`;

    try {
      const canOpen = await Linking.canOpenURL(phoneUrl);
      if (canOpen) {
        await Linking.openURL(phoneUrl);
      } else {
        Alert.alert("Error", "Unable to open phone application");
      }
    } catch (error) {
      console.error("Error making phone call:", error);
      Alert.alert("Error", "Unable to make phone call");
    }
  };
  const handleDirections = async () => {
    if (!booking.restaurant) return;

    // Extract coordinates from restaurant location
    const coords = extractLocationCoordinates(booking.restaurant.location);

    if (!coords) {
      Alert.alert("Error", "Location information not available");
      return;
    }

    const scheme = Platform.select({
      ios: "maps:0,0?q=",
      android: "geo:0,0?q=",
    });
    const latLng = `${coords.latitude},${coords.longitude}`;
    const label = encodeURIComponent(booking.restaurant.name);
    const url = Platform.select({
      ios: `${scheme}${label}@${latLng}`,
      android: `${scheme}${latLng}(${label})`,
    });

    if (url) {
      try {
        await Linking.openURL(url);
      } catch (error) {
        console.error("Error opening maps:", error);
        Alert.alert("Error", "Unable to open maps application");
      }
    }
  };
  const handleCopyConfirmation = async () => {
    if (!booking.confirmation_code) return;

    try {
      await Clipboard.setStringAsync(booking.confirmation_code);
      Haptics.impactAsync(Haptics.ImpactFeedbackStyle.Light);
      Alert.alert("Copied", "Confirmation code copied to clipboard");
    } catch (error) {
      console.error("Error copying confirmation code:", error);
      Alert.alert("Error", "Unable to copy confirmation code");
    }
  };

  const handleAddToCalendar = async () => {
    if (isAddingToCalendar) return;

    try {
      // Request calendar permissions using Expo Calendar
      const { status } = await Calendar.requestCalendarPermissionsAsync();

      if (status !== "granted") {
        Alert.alert(
          "Calendar Access Required",
          "We need access to your calendar to add this reservation. You can enable this in your device settings.",
          [
            { text: "Cancel", style: "cancel" },
            { text: "Open Settings", onPress: () => Linking.openSettings() },
          ],
        );
        return;
      }

      // Directly open the system calendar UI with pre-filled event data
      await openCalendarUIWithEvent();
    } catch (error) {
      console.error("Error opening calendar:", error);
      Alert.alert(
        "Calendar Error",
        "Unable to open your calendar. Please try again or add the event manually.",
      );
    }
  };

  /**
   * Opens the system calendar UI with pre-filled event data.
   * This provides a user-friendly experience where they can review and edit
   * the event details before saving to their preferred calendar.
   * Uses Calendar.createEventInCalendarAsync() for iOS/Android system UI.
   */
  const openCalendarUIWithEvent = async () => {
    setIsAddingToCalendar(true);

    try {
      // Prepare event details with smart duration calculation
      const bookingDate = new Date(booking.booking_time);
      const hour = bookingDate.getHours();

      // Smart duration based on meal time
      let durationHours = 2; // Default
      if (hour >= 6 && hour < 11) {
        durationHours = 1.5; // Breakfast/Brunch
      } else if (hour >= 11 && hour < 16) {
        durationHours = 1.5; // Lunch
      } else if (hour >= 16 && hour < 22) {
        durationHours = 2.5; // Dinner
      } else {
        durationHours = 2; // Late night
      }

      const endDate = new Date(
        bookingDate.getTime() + durationHours * 60 * 60 * 1000,
      );

      // Determine meal type for title
      const getMealType = (hour: number) => {
        if (hour >= 6 && hour < 11) return "Breakfast";
        if (hour >= 11 && hour < 16) return "Lunch";
        if (hour >= 16 && hour < 22) return "Dinner";
        return "Late Night";
      };

      const mealType = getMealType(hour);

      // Create comprehensive event details for the calendar UI
      const eventDetails = {
        title: `${mealType} at ${booking.restaurant.name}`,
        startDate: bookingDate,
        endDate: endDate,
        location: booking.restaurant.address || booking.restaurant.name,
        notes: [
          `🍽️ Table reservation for ${booking.party_size} ${booking.party_size === 1 ? "guest" : "guests"}`,
          booking.confirmation_code
            ? `📋 Confirmation Code: ${booking.confirmation_code}`
            : "",
          `🏪 Restaurant: ${booking.restaurant.name}`,
          booking.restaurant.cuisine_type
            ? `🍜 Cuisine: ${booking.restaurant.cuisine_type}`
            : "",
          booking.restaurant.phone
            ? `📞 Phone: ${booking.restaurant.phone}`
            : "",
          booking.special_requests
            ? `💬 Special Requests: ${booking.special_requests}`
            : "",
          booking.occasion ? `🎉 Occasion: ${booking.occasion}` : "",
          "",
          "⏰ Please arrive 10-15 minutes early",
          "📱 Booked via TableReserve",
        ]
          .filter(Boolean)
          .join("\n"),
        alarms: [
          { relativeOffset: -120 }, // 2 hours before
          { relativeOffset: -60 }, // 1 hour before
          { relativeOffset: -15 }, // 15 minutes before
        ],
      };

      // Open the system calendar UI with pre-filled event data
      const result = await Calendar.createEventInCalendarAsync(eventDetails);

      // Handle the result based on user action
      if (result.action === "saved") {
        // User saved the event
        setAddedToCalendar(true);
        Haptics.impactAsync(Haptics.ImpactFeedbackStyle.Heavy);

        Alert.alert(
          "📅 Added to Calendar!",
          `Your reservation at ${booking.restaurant.name} has been successfully added to your calendar!\n\nReminders have been set for:\n• 2 hours before\n• 1 hour before\n• 15 minutes before`,
          [
            {
              text: "View in Calendar",
              onPress: () => {
                // Try to open the calendar app
                const calendarUrl = Platform.select({
                  ios: "calshow:",
                  android: "content://com.android.calendar/time",
                });
                if (calendarUrl) {
                  Linking.canOpenURL(calendarUrl).then((supported) => {
                    if (supported) {
                      Linking.openURL(calendarUrl);
                    }
                  });
                }
              },
            },
            { text: "Done", style: "default" },
          ],
        );
      } else if (result.action === "canceled") {
        // User canceled without saving
        // No need to show an alert, just give subtle feedback
        Haptics.impactAsync(Haptics.ImpactFeedbackStyle.Light);
      }
    } catch (error) {
      console.error("Error opening calendar UI:", error);

      // More specific error handling
      let errorMessage = "Unable to open calendar. Please try again.";

      if (error instanceof Error) {
        if (error.message?.includes("permission")) {
          errorMessage =
            "Calendar permission was revoked. Please check your settings.";
        } else if (error.message?.includes("calendar")) {
          errorMessage = "Calendar is not available. Please try again later.";
        }
      }

      Alert.alert("Calendar Error", errorMessage, [
        {
          text: "Try Again",
          onPress: () => {
            setIsAddingToCalendar(false);
            setTimeout(() => handleAddToCalendar(), 100);
          },
        },
        { text: "Cancel", style: "cancel" },
      ]);
    } finally {
      setIsAddingToCalendar(false);
    }
  };

  const handleCalendarSelection = async () => {
    // This function is no longer needed since we're using the system UI
    // But keeping it for backward compatibility
    await openCalendarUIWithEvent();
  };
  const handleReview = () => {
    onReview?.(booking);
  };
  const handleRebook = () => {
    onRebook?.(booking);
  };

  return (
    <>
      <Pressable
        onPress={handlePress}
        className={cn(
          "bg-card rounded-lg overflow-hidden mb-3 border border-border shadow-sm",
          className,
        )}
      >
        {/* Restaurant Header */}
        <View className="flex-row p-3">
          <Image
            source={{
              uri:
                booking.restaurant?.main_image_url ||
                booking.restaurant?.image_url ||
                "https://via.placeholder.com/60x60?text=No+Image",
            }}
            className="w-16 h-16 rounded-lg bg-muted"
            contentFit="cover"
            onError={(error) => {
              console.warn("Error loading restaurant image:", error);
            }}
            placeholder="https://via.placeholder.com/60x60?text=Loading"
            transition={200}
          />
          <View className="flex-1 ml-3">
            <Pressable
              onPress={handleRestaurantPress}
              className="flex-row items-start justify-between"
            >
              <View className="flex-1">
                <H3 className="mb-1 text-base">
                  {booking.restaurant.name || "Restaurant"}
                </H3>

                {/* Invitation Indicator */}
                {booking.is_invitee && booking.invited_by && (
                  <View className="flex-row items-center gap-1 mb-1">
                    <UserPlus size={10} color="#10b981" />
                    <Text className="text-xs text-green-600 font-medium">
                      Invited by {booking.invited_by.full_name}
                    </Text>
                  </View>
                )}

                <Text className="text-muted-foreground text-xs">
                  {booking.restaurant.cuisine_type || "Cuisine"}
                </Text>
              </View>
              <ChevronRight size={16} color="#666" />
            </Pressable>

            {/* Status Badge */}
            <View className="flex-row items-center gap-1 mt-1">
              <StatusIcon size={14} color={finalStatusConfig.color} />
              <Text
                className="text-xs font-medium"
                style={{ color: finalStatusConfig.color }}
              >
                {finalStatusConfig.label}
              </Text>
              {isPending && timeSinceRequest && (
                <Text className="text-xs text-muted-foreground">
                  • {timeSinceRequest}
                </Text>
              )}
            </View>
          </View>
        </View>

<<<<<<< HEAD
        {/* Booking Details */}
        <View className="px-4 pb-4">
          {/* --- Contextual Messages for Pending/Declined --- */}
          {isPending && (
            <View className="bg-orange-50 dark:bg-orange-900/20 rounded-lg p-3 mb-3 border border-orange-200">
              <Text className="text-sm text-center text-orange-800 dark:text-orange-200">
                The restaurant will confirm your request shortly. We'll notify
                you as soon as they respond.
              </Text>
            </View>
          )}
          {isDeclined && (
            <View className="bg-red-50 dark:bg-red-900/20 rounded-lg p-3 mb-3 border border-red-200">
              <Text className="text-sm text-center text-red-800 dark:text-red-200">
                Unfortunately, the restaurant couldn't accommodate this request.
                {booking.decline_note && booking.decline_note.trim() ? (
                  <>
                    {"\n\n"}
                    <Text className="font-medium">Reason: </Text>
                    {booking.decline_note.trim()}
                  </>
                ) : (
                  " Please try another time."
                )}
              </Text>
            </View>
          )}

          {/* --- Core Details Section --- */}
          <View className="bg-muted/50 rounded-lg p-3 mb-3">
=======
        {/* Booking Details - Compact Layout */}
        <View className="px-3 pb-3">
          {/* --- Core Details Section - More Prominent --- */}
          <View className="bg-primary/5 rounded-lg p-3 mb-3 border border-primary/10">
>>>>>>> 0c1bc9e0
            <View className="flex-row justify-between items-center mb-2">
              <View className="flex-row items-center gap-2">
                <CalendarIcon size={14} color={colors[colorScheme].primary} />
                <Text className="font-semibold text-sm text-primary dark:text-white">
                  {isToday
                    ? "Today"
                    : isTomorrow
                      ? "Tomorrow"
                      : bookingDate.toLocaleDateString(undefined, {
                          month: "short",
                          day: "numeric",
                        })}
                </Text>
              </View>
              <View className="flex-row items-center gap-2">
                <Clock size={14} color={colors[colorScheme].primary} />
                <Text className="font-semibold text-sm text-primary dark:text-white">
                  {bookingDate.toLocaleTimeString([], {
                    hour: "2-digit",
                    minute: "2-digit",
                  })}
                </Text>
              </View>
            </View>
            <View className="flex-row justify-between items-center">
              <View className="flex-row items-center gap-2">
                <Users size={14} color={colors[colorScheme].primary} />
                <Text className="text-sm font-medium text-primary dark:text-white">
                  {booking.party_size || 1}{" "}
                  {(booking.party_size || 1) === 1 ? "Guest" : "Guests"}
                </Text>
              </View>
              {booking.confirmation_code && !isPending && (
                <Pressable
                  onPress={handleCopyConfirmation}
                  className="flex-row items-center gap-1 bg-background px-2 py-1 rounded border border-border"
                  hitSlop={{ top: 8, bottom: 8, left: 8, right: 8 }}
                >
                  <Copy size={12} color="#666" />
                  <Text className="text-xs font-mono font-medium">
                    {booking.confirmation_code || "N/A"}
                  </Text>
                </Pressable>
              )}
            </View>
          </View>

          {/* Special Requests / Notes Preview */}
          {(booking.special_requests || booking.occasion) && (
            <View className="bg-muted/30 rounded-lg p-2 mb-2">
              {/* ... original implementation ... */}
            </View>
          )}

          {/* --- Contextual Messages for Pending/Declined --- */}

          {/* --- Quick Action Buttons - Compact Layout --- */}
          {showQuickActions && (
            <View className="flex-row gap-2">
              {/* Add to Calendar: Show for confirmed or pending (not expired) */}
              {!isPast &&
                (isConfirmed || (isPending && !isPendingAndPassed)) && (
                  <Button
                    size="sm"
                    variant={addedToCalendar ? "secondary" : "outline"}
                    onPress={handleAddToCalendar}
                    disabled={isAddingToCalendar}
                    className="flex-1 h-8 rounded-lg"
                  >
                    {isAddingToCalendar ? (
                      <ActivityIndicator size="small" color="#3b82f6" />
                    ) : addedToCalendar ? (
                      <View className="flex-row items-center gap-1">
                        <CheckCircle size={12} color="#10b981" />
                        <Text className="text-xs">Added ✓</Text>
                      </View>
                    ) : (
                      <View className="flex-row items-center gap-1">
                        <CalendarPlus size={12} color="#3b82f6" />
                        <Text className="text-xs">Calendar</Text>
                      </View>
                    )}
                  </Button>
                )}

              {/* Directions & Call: Show for pending (not expired) or confirmed */}
              {!isPast &&
                (isConfirmed || (isPending && !isPendingAndPassed)) && (
                  <>
                    <View className="flex-1">
                      <DirectionsButton
                        restaurant={booking.restaurant}
                        variant="button"
                        size="sm"
                        className="w-full h-8 justify-center rounded-lg"
                        backgroundColor="bg-primary"
                        borderColor="border-primary"
                        iconColor={colors[colorScheme].primaryForeground}
                        textColor="text-primary-foreground"
                      />
                    </View>
                    {booking.restaurant.phone && (
                      <Button
                        size="sm"
                        variant="default"
                        onPress={handleQuickCall}
                        className="flex-1 bg-primary h-8 rounded-lg"
                      >
                        <View className="flex-row items-center gap-1">
                          <Phone
                            size={12}
                            color={colors[colorScheme].primaryForeground}
                          />
                          <Text className="text-xs text-primary-foreground">
                            Call
                          </Text>
                        </View>
                      </Button>
                    )}
                  </>
                )}

              {/* Actions for Past / Declined Bookings */}
              {(isPast || isPendingAndPassed) &&
                isCompleted &&
                !hasReview &&
                onReview && (
                  <Button
                    size="sm"
                    variant="default"
                    onPress={handleReview}
                    className="flex-1 rounded-lg"
                  >
                    <View className="flex-row items-center gap-1">
                      <Star size={12} color="#fff" />
                      <Text className="text-xs text-white">Rate</Text>
                    </View>
                  </Button>
                )}
              {(isPast || isDeclined || isPendingAndPassed) && onRebook && (
                <Button
                  size="sm"
                  variant="default"
                  onPress={handleRebook}
                  className="flex-1 bg-primary rounded-lg"
                >
                  <View className="flex-row items-center gap-1">
                    <RotateCcw
                      size={12}
                      color={colors[colorScheme].primaryForeground}
                    />
                    <Text className="text-xs text-primary-foreground">
                      Book Again
                    </Text>
                  </View>
                </Button>
              )}
            </View>
          )}
        </View>
      </Pressable>
    </>
  );
}

BookingCard.displayName = "BookingCard";<|MERGE_RESOLUTION|>--- conflicted
+++ resolved
@@ -700,11 +700,10 @@
           </View>
         </View>
 
-<<<<<<< HEAD
-        {/* Booking Details */}
-        <View className="px-4 pb-4">
+        {/* Booking Details - Compact Layout */}
+        <View className="px-3 pb-3">
           {/* --- Contextual Messages for Pending/Declined --- */}
-          {isPending && (
+          {isPending && !isPendingAndPassed && (
             <View className="bg-orange-50 dark:bg-orange-900/20 rounded-lg p-3 mb-3 border border-orange-200">
               <Text className="text-sm text-center text-orange-800 dark:text-orange-200">
                 The restaurant will confirm your request shortly. We'll notify
@@ -712,7 +711,7 @@
               </Text>
             </View>
           )}
-          {isDeclined && (
+          {(isDeclined || isPendingAndPassed) && (
             <View className="bg-red-50 dark:bg-red-900/20 rounded-lg p-3 mb-3 border border-red-200">
               <Text className="text-sm text-center text-red-800 dark:text-red-200">
                 Unfortunately, the restaurant couldn't accommodate this request.
@@ -729,14 +728,8 @@
             </View>
           )}
 
-          {/* --- Core Details Section --- */}
-          <View className="bg-muted/50 rounded-lg p-3 mb-3">
-=======
-        {/* Booking Details - Compact Layout */}
-        <View className="px-3 pb-3">
           {/* --- Core Details Section - More Prominent --- */}
           <View className="bg-primary/5 rounded-lg p-3 mb-3 border border-primary/10">
->>>>>>> 0c1bc9e0
             <View className="flex-row justify-between items-center mb-2">
               <View className="flex-row items-center gap-2">
                 <CalendarIcon size={14} color={colors[colorScheme].primary} />

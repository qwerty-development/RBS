--- conflicted
+++ resolved
@@ -69,78 +69,6 @@
   processingWaitlistId?: string | null;
 }
 
-<<<<<<< HEAD
-export function WaitlistCard({
-  waitlistEntry,
-  variant = "upcoming",
-  onPress,
-  onLeaveWaitlist,
-  onBookNow,
-  onNavigateToRestaurant,
-  processingWaitlistId,
-}: WaitlistCardProps) {
-  const { colorScheme } = useColorScheme();
-
-  const formatDate = (date: string) => {
-    const d = parseISO(date);
-    if (isToday(d)) return "Today";
-    if (isTomorrow(d)) return "Tomorrow";
-    return format(d, "MMM d");
-  };
-
-  const isNotified = waitlistEntry.status === "notified";
-  const isProcessing = processingWaitlistId === waitlistEntry.id;
-
-  const tableTypeInfo = TABLE_TYPE_INFO[waitlistEntry.table_type as keyof typeof TABLE_TYPE_INFO] || { icon: "🍽️", label: "Table" };
-
-  // Determine if cancellation is allowed
-  const canCancel =
-    waitlistEntry.status !== "booked" &&
-    waitlistEntry.status !== "cancelled" &&
-    !waitlistEntry.converted_booking_id &&
-    variant !== "past"; // Don't allow cancellation for past entries
-
-  // Get cancel button text based on status
-  const getCancelButtonText = () => {
-    if (waitlistEntry.status === "expired") return "Remove";
-    if (waitlistEntry.status === "notified") return "Cancel Entry";
-    return "Cancel Waitlist";
-  };
-
-  const handlePress = () => {
-    if (isNotified && onBookNow) {
-      onBookNow(waitlistEntry);
-    } else if (onPress) {
-      onPress();
-    }
-  };
-
-  const handleRestaurantPress = (e: any) => {
-    e.stopPropagation();
-    if (onNavigateToRestaurant) {
-      onNavigateToRestaurant(waitlistEntry.restaurant_id);
-    }
-  };
-
-  const handleLeaveWaitlist = () => {
-    if (onLeaveWaitlist) {
-      onLeaveWaitlist(waitlistEntry.id, waitlistEntry.restaurant?.name);
-    }
-  };
-
-  return (
-    <Pressable
-      onPress={handlePress}
-      className={cn(
-        "bg-card rounded-lg overflow-hidden mb-3 border border-border shadow-sm",
-      )}
-      disabled={isProcessing}
-      style={{ opacity: isProcessing ? 0.6 : 1 }}
-    >
-      {/* Restaurant Header */}
-      <View className="flex-row p-3">
-        <Pressable onPress={handleRestaurantPress}>
-=======
 export const WaitlistCard = React.memo<WaitlistCardProps>(
   ({
     waitlistEntry,
@@ -161,12 +89,7 @@
     const isNotified = waitlistEntry.status === "notified";
     const isProcessing = processingWaitlistId === waitlistEntry.id;
 
-    const tableTypeInfo =
-      TABLE_TYPE_INFO[waitlistEntry.table_type] || TABLE_TYPE_INFO.any;
-    const statusInfo = getStatusInfo(
-      waitlistEntry.status,
-      waitlistEntry.restaurant?.tier,
-    );
+  const tableTypeInfo = TABLE_TYPE_INFO[waitlistEntry.table_type as keyof typeof TABLE_TYPE_INFO] || { icon: "🍽️", label: "Table" };
 
     const handlePress = () => {
       if (onPress) {
@@ -188,7 +111,6 @@
       >
         {/* Restaurant Header */}
         <View className="flex-row p-3">
->>>>>>> 79255869
           <Image
             source={{
               uri:

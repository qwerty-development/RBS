// app/(protected)/(tabs)/favorites.tsx
import React, { useEffect, useCallback, useState } from "react";
import {
  View,
  FlatList,
  Pressable,
  ActivityIndicator,
  RefreshControl,
  SectionList,
  ScrollView,
} from "react-native";
import { useRouter } from "expo-router";
import {
  Filter,
  Plus,
  FolderPlus,
  Heart,
  UserPlus,
  Mail,
} from "lucide-react-native";

import { SafeAreaView } from "@/components/safe-area-view";
import { Text } from "@/components/ui/text";
import { H2, H3, Muted, P } from "@/components/ui/typography";
import { Button } from "@/components/ui/button";
import { SectionHeader } from "@/components/ui/section-header";
import { PageHeader } from "@/components/ui/page-header";
import { useColorScheme } from "@/lib/useColorScheme";
import { useAuth } from "@/context/supabase-provider"; // Import useAuth for guest check
import { useFavorites } from "@/hooks/useFavorites";
import { usePlaylists } from "@/hooks/usePlaylists";
import { useFavoritesFilters } from "@/hooks/useFavoritesFilters";
import { usePlaylistInvitations } from "@/hooks/usePlaylistInvitations";
import {
  FavoritesGridRow,
  FavoritesEmptyState,
  FavoritesInsightsBanner,
  FavoritesFilterModal,
} from "@/components/favorites";
import { PlaylistCard } from "@/components/playlists/PlaylistCard";
import { CreatePlaylistModal } from "@/components/playlists/CreatePlaylistModal";
import FavoritesScreenSkeleton from "@/components/skeletons/FavoritesScreenSkeleton";
import { OptimizedList } from "@/components/ui/optimized-list";

// Error boundary component for playlists (Unchanged)
class PlaylistErrorBoundary extends React.Component<
  { children: React.ReactNode; fallback: React.ReactNode },
  { hasError: boolean }
> {
  constructor(props: any) {
    super(props);
    this.state = { hasError: false };
  }
  static getDerivedStateFromError(error: any) {
    return { hasError: true };
  }
  componentDidCatch(error: any, errorInfo: any) {
    console.error("Playlist Error:", error, errorInfo);
  }
  render() {
    if (this.state.hasError) {
      return this.props.fallback;
    }
    return this.props.children;
  }
}

export default function FavoritesScreen() {
  const router = useRouter();
  const { colorScheme } = useColorScheme();
  const { isGuest, convertGuestToUser } = useAuth(); // Get guest state

  // --- Guest View ---
  // If the user is a guest, show a call-to-action screen.
  if (isGuest) {
    return (
      <SafeAreaView className="flex-1 bg-background" edges={["top"]}>
        {/* Header */}
        <View className="p-4">
          <H2>My Collection</H2>
        </View>

        {/* Guest State */}
        <View className="flex-1 items-center justify-center px-6 -mt-10">
          <View className="w-24 h-24 rounded-full bg-primary/10 items-center justify-center mb-6">
            <Heart size={48} className="text-primary" />
          </View>

          <H2 className="text-center mb-2">Save & Organize</H2>
          <P className="text-center text-muted-foreground mb-8">
            Create an account to save your favorite spots and create playlists
            for any occasion.
          </P>

          <Button
            onPress={convertGuestToUser}
            size="lg"
            className="w-full max-w-xs"
          >
            <UserPlus size={20} color="#fff" />
            <Text className="ml-2 font-bold text-white">
              Create a Free Account
            </Text>
          </Button>

          <Button
            onPress={() => router.push("/(protected)/(tabs)/search")}
            size="lg"
            variant="ghost"
            className="w-full max-w-xs mt-2"
          >
            <Text>Browse Restaurants</Text>
          </Button>
        </View>
      </SafeAreaView>
    );
  }

  // --- Authenticated User View ---
  // The rest of the component logic only runs for authenticated users.
  const [showCreatePlaylist, setShowCreatePlaylist] = useState(false);
  const [activeTab, setActiveTab] = useState<"favorites" | "playlists">(
    "favorites",
  );
  const [playlistError, setPlaylistError] = useState(false);
  const [invitationError, setInvitationError] = useState(false);

  // Favorites hooks
  const {
    favorites,
    loading: favoritesLoading,
    refreshing: favoritesRefreshing,
    removingId,
    fadeAnim,
    scaleAnim,
    fetchFavorites,
    removeFavorite,
    handleRefresh: originalHandleRefresh,
  } = useFavorites();

  // Playlists hooks with error handling
  const playlistsHook = (() => {
    try {
      return usePlaylists();
    } catch (error) {
      console.error("Playlists hook error:", error);
      setPlaylistError(true);
      return {
        playlists: [],
        loading: false,
        refreshing: false,
        createPlaylist: async () => null,
        handleRefresh: () => {},
        removePlaylistFromState: () => {}, // fallback
      };
    }
  })();
  const {
    playlists = [],
    loading: playlistsLoading = false,
    refreshing: playlistsRefreshing = false,
    createPlaylist,
    handleRefresh: handlePlaylistsRefresh,
    removePlaylistFromState, // <-- add this
  } = playlistsHook;

  // Invitations hook with error handling
  const invitationsHook = (() => {
    try {
      return usePlaylistInvitations();
    } catch (error) {
      console.error("Invitations hook error:", error);
      setInvitationError(true);
      return { pendingCount: 0 };
    }
  })();
  const { pendingCount = 0 } = invitationsHook;

  // Filters hook
  const {
    sortBy,
    setSortBy,
    groupBy,
    setGroupBy,
    showOptions,
    setShowOptions,
    insightsBannerDismissed,
    setInsightsBannerDismissed,
    processedFavorites,
    resetFilters,
    resetBannerOnRefresh,
    hasActiveFilters,
  } = useFavoritesFilters(favorites);

  // Navigation functions
  const navigateToRestaurant = useCallback(
    (restaurantId: string) => {
      router.push({
        pathname: "/restaurant/[id]",
        params: { id: restaurantId },
      });
    },
    [router],
  );

  const navigateToPlaylist = useCallback(
    (playlistId: string) => {
      router.push({ pathname: "/playlist/[id]", params: { id: playlistId } });
    },
    [router],
  );

  const navigateToInsights = useCallback(() => {
    router.push("/profile/insights");
  }, [router]);

  const navigateToSearch = useCallback(() => {
    router.push("/search");
  }, [router]);

  const navigateToJoinPlaylist = useCallback(() => {
    router.push("/playlist/join");
  }, [router]);

  const navigateToInvitations = useCallback(() => {
    router.push("/playlist/invitations");
  }, [router]);

  // Refresh handler
  const handleRefresh = useCallback(() => {
    if (activeTab === "favorites") {
      resetBannerOnRefresh();
      originalHandleRefresh();
    } else {
      handlePlaylistsRefresh?.();
    }
  }, [
    activeTab,
    resetBannerOnRefresh,
    originalHandleRefresh,
    handlePlaylistsRefresh,
  ]);

  // Handle playlist creation
  const handleCreatePlaylist = useCallback(
    async (data: { name: string; description: string; emoji: string }) => {
      if (!createPlaylist) return;
      const newPlaylist = await createPlaylist(
        data.name,
        data.description,
        data.emoji,
      );
      if (newPlaylist) {
        setShowCreatePlaylist(false);
        navigateToPlaylist(newPlaylist.id);
      }
    },
    [createPlaylist, navigateToPlaylist],
  );

  const handleTabSwitch = useCallback((tab: "favorites" | "playlists") => {
    setActiveTab(tab);
  }, []);

  useEffect(() => {
    if (activeTab === "favorites") {
      fetchFavorites();
    }
  }, [activeTab, fetchFavorites]);

  // Render functions
  const renderGridRow = useCallback(
    ({ item }: any) => (
      <FavoritesGridRow
        item={item}
        onPress={navigateToRestaurant}
        onLongPress={removeFavorite}
        removingId={removingId}
        fadeAnim={fadeAnim}
        scaleAnim={scaleAnim}
      />
    ),
    [navigateToRestaurant, removeFavorite, removingId, fadeAnim, scaleAnim],
  );

  const renderSectionHeader = useCallback(
    ({ section }: any) => <SectionHeader title={section.title} />,
    [],
  );

  const renderPlaylistItem = useCallback(
    ({ item }: { item: any }) => {
<<<<<<< HEAD
      if (!item || !item.id) return null;
      return (
        <PlaylistErrorBoundary
          fallback={
            <View className="p-4 bg-gray-100 dark:bg-gray-800 rounded-lg m-2">
              <Text className="text-center text-gray-500">
                Unable to load playlist
              </Text>
            </View>
          }
        >
          <PlaylistCard
            playlist={item}
            onPress={() => navigateToPlaylist(item.id)}
            onDelete={() => handleRefresh()}
            variant="list"
          />
        </PlaylistErrorBoundary>
      );
    },
    [navigateToPlaylist, handleRefresh],
=======
      try {
        if (!item || !item.id) {
          return null;
        }

        // Optimistic delete handler
        const handleDelete = (playlistId: string) => {
          removePlaylistFromState(playlistId); // Optimistically remove from UI
        };

        return (
          <PlaylistErrorBoundary
            fallback={
              <View className="p-4 bg-gray-100 dark:bg-gray-800 rounded-lg m-2">
                <Text className="text-center text-gray-500">
                  Unable to load playlist
                </Text>
              </View>
            }
          >
            <PlaylistCard
              playlist={item}
              onPress={() => navigateToPlaylist(item.id)}
              onDelete={handleDelete}
              variant="list"
            />
          </PlaylistErrorBoundary>
        );
      } catch (error) {
        console.error("Render playlist item error:", error);
        return (
          <View className="p-4 bg-gray-100 dark:bg-gray-800 rounded-lg m-2">
            <Text className="text-center text-gray-500">
              Unable to load playlist
            </Text>
          </View>
        );
      }
    },
    [navigateToPlaylist, removePlaylistFromState],
>>>>>>> fc6ce1c4
  );

  const PlaylistHeaderActions = useCallback(
    () => (
      <View className="flex-row items-center gap-2">
        {!invitationError && (
          <Pressable
            onPress={navigateToInvitations}
            className="p-2 bg-gray-100 dark:bg-gray-800 rounded-lg relative"
          >
            <Mail size={20} color={colorScheme === "dark" ? "#fff" : "#000"} />
            {pendingCount > 0 && (
              <View className="absolute -top-1 -right-1 bg-primary rounded-full min-w-5 h-5 items-center justify-center px-1">
                <Text className="text-white text-xs font-bold">
                  {pendingCount > 9 ? "9+" : pendingCount}
                </Text>
              </View>
            )}
          </Pressable>
        )}
        <Pressable
          onPress={navigateToJoinPlaylist}
          className="p-2 bg-gray-100 dark:bg-gray-800 rounded-lg"
        >
          <UserPlus
            size={20}
            color={colorScheme === "dark" ? "#fff" : "#000"}
          />
        </Pressable>
        <Pressable
          onPress={() => setShowCreatePlaylist(true)}
          className="p-2 bg-primary rounded-lg"
        >
          <Plus size={20} color="#fff" />
        </Pressable>
      </View>
    ),
    [
      navigateToInvitations,
      navigateToJoinPlaylist,
      colorScheme,
      pendingCount,
      invitationError,
    ],
  );

  const loading =
    activeTab === "favorites" ? favoritesLoading : playlistsLoading;
  const refreshing =
    activeTab === "favorites" ? favoritesRefreshing : playlistsRefreshing;

  // Loading state
  if (
    loading &&
    (activeTab === "favorites"
      ? (favorites?.length || 0) === 0
      : (playlists?.length || 0) === 0)
  ) {
    return <FavoritesScreenSkeleton />;
  }

  // Error state for playlists
  if (playlistError && activeTab === "playlists") {
    return (
      <SafeAreaView className="flex-1 bg-background" edges={["top"]}>
        <View className="flex-1 items-center justify-center px-8">
          <FolderPlus size={64} color="#6b7280" className="mb-4" />
          <H3 className="text-center mb-2">Unable to Load Playlists</H3>
          <Muted className="text-center mb-6">
            There was an issue loading your playlists. Please try again.
          </Muted>
          <Button onPress={() => handleTabSwitch("favorites")}>
            <Text className="text-white">Go to Favorites</Text>
          </Button>
        </View>
      </SafeAreaView>
    );
  }

  return (
    <SafeAreaView className="flex-1 bg-background" edges={["top"]}>
      {/* Header */}
      <PageHeader
        title="My Collection"
        subtitle={
          activeTab === "favorites"
            ? `${favorites?.length || 0} ${(favorites?.length || 0) === 1 ? "restaurant" : "restaurants"}`
            : `${playlists?.length || 0} ${(playlists?.length || 0) === 1 ? "playlist" : "playlists"}`
        }
        actions={
          activeTab === "favorites" ? (
            <Pressable
              onPress={() => setShowOptions(!showOptions)}
              className="p-2 relative"
            >
              <Filter
                size={24}
                color={colorScheme === "dark" ? "#fff" : "#000"}
              />
              {hasActiveFilters && (
                <View className="absolute -top-1 -right-1 w-3 h-3 bg-primary rounded-full border-2 border-background" />
              )}
            </Pressable>
          ) : (
            <PlaylistHeaderActions />
          )
        }
      />

      <View className="px-4">
        {/* Tabs */}
        <View className="flex-row bg-gray-100 dark:bg-gray-800 rounded-xl p-1">
          <Pressable
            onPress={() => handleTabSwitch("favorites")}
            className={`flex-1 flex-row items-center justify-center py-2.5 rounded-lg ${
              activeTab === "favorites" ? "bg-white dark:bg-gray-700" : ""
            }`}
          >
            <Heart
              size={18}
              color={activeTab === "favorites" ? "#dc2626" : "#6b7280"}
              fill={activeTab === "favorites" ? "#dc2626" : "none"}
            />
            <Text
              className={`ml-2 font-medium ${
                activeTab === "favorites"
                  ? "text-primary"
                  : "text-gray-600 dark:text-gray-400"
              }`}
            >
              Favorites
            </Text>
          </Pressable>

          <Pressable
            onPress={() => handleTabSwitch("playlists")}
            className={`flex-1 flex-row items-center justify-center py-2.5 rounded-lg relative ${
              activeTab === "playlists" ? "bg-white dark:bg-gray-700" : ""
            }`}
          >
            <FolderPlus
              size={18}
              color={activeTab === "playlists" ? "#dc2626" : "#6b7280"}
            />
            <Text
              className={`ml-2 font-medium ${
                activeTab === "playlists"
                  ? "text-primary"
                  : "text-gray-600 dark:text-gray-400"
              }`}
            >
              Playlists
            </Text>
            {pendingCount > 0 && !invitationError && (
              <View className="absolute -top-1 -right-1 bg-primary rounded-full min-w-5 h-5 items-center justify-center px-1">
                <Text className="text-white text-xs font-bold">
                  {pendingCount > 9 ? "9+" : pendingCount}
                </Text>
              </View>
            )}
          </Pressable>
        </View>
      </View>

      {/* Content */}
      <PlaylistErrorBoundary
        fallback={
          <View className="flex-1 items-center justify-center px-8">
            <H3 className="text-center mb-2">Something went wrong</H3>
            <Muted className="text-center mb-6">
              Please try switching back to favorites and then to playlists
              again.
            </Muted>
            <Button onPress={() => handleTabSwitch("favorites")}>
              <Text className="text-white">Go to Favorites</Text>
            </Button>
          </View>
        }
      >
        {activeTab === "favorites" ? (
          // Favorites content
          (favorites?.length || 0) === 0 ? (
            <FavoritesEmptyState onDiscoverPress={navigateToSearch} />
          ) : groupBy === "none" ? (
            <OptimizedList
              data={processedFavorites?.[0]?.data || []}
              renderItem={renderGridRow}
              keyExtractor={(item, index) => `${item?.[0]?.id || index}-${index}`}
              contentContainerStyle={{ padding: 8, paddingBottom: 100 }}
              showsVerticalScrollIndicator={false}
              refreshControl={
                <RefreshControl
                  refreshing={refreshing}
                  onRefresh={handleRefresh}
                  tintColor={colorScheme === "dark" ? "#fff" : "#000"}
                />
              }
            />
          ) : (
            <SectionList
              sections={processedFavorites || []}
              renderItem={renderGridRow}
              renderSectionHeader={renderSectionHeader}
              keyExtractor={(item, index) => `${item?.[0]?.id || index}-${index}`}
              contentContainerStyle={{
                padding: 8,
                paddingBottom: 100,
              }}
              showsVerticalScrollIndicator={false}
              refreshControl={
                <RefreshControl
                  refreshing={refreshing}
                  onRefresh={handleRefresh}
                  tintColor={colorScheme === "dark" ? "#fff" : "#000"}
                />
              }
              stickySectionHeadersEnabled
            />
          )
        ) : // Playlists content
        (playlists?.length || 0) === 0 ? (
          <View className="flex-1 items-center justify-center px-8">
            <FolderPlus size={64} color="#6b7280" className="mb-4" />
            <H3 className="text-center mb-2">No Playlists Yet</H3>
            <Muted className="text-center mb-6">
              Create playlists to organize your favorite restaurants by theme,
              occasion, or any way you like!
            </Muted>
            <View className="flex-row gap-3">
              <Button
                variant="outline"
                onPress={navigateToJoinPlaylist}
                className="flex-1"
              >
                <View className="flex-row items-center justify-center gap-2">
                  <UserPlus
                    size={16}
                    color={colorScheme === "dark" ? "#fff" : "#000"}
                  />
                  <Text>Join Playlist</Text>
                </View>
              </Button>
              <Button
                onPress={() => setShowCreatePlaylist(true)}
                className="flex-1"
              >
                <View className="flex-row items-center justify-center gap-2">
                  <Plus size={16} color="#fff" />
                  <Text className="text-white">Create Playlist</Text>
                </View>
              </Button>
            </View>
          </View>
        ) : (
          <OptimizedList
            data={playlists || []}
            renderItem={renderPlaylistItem}
            keyExtractor={(item) => item?.id || Math.random().toString()}
            contentContainerStyle={{ paddingBottom: 100 }}
            showsVerticalScrollIndicator={false}
            refreshControl={
              <RefreshControl
                refreshing={refreshing}
                onRefresh={handleRefresh}
                tintColor={colorScheme === "dark" ? "#fff" : "#000"}
              />
            }
          />
        )}
      </PlaylistErrorBoundary>

      {/* Insights Banner */}
      {activeTab === "favorites" && (
        <FavoritesInsightsBanner
          isVisible={(favorites?.length || 0) > 5 && !insightsBannerDismissed}
          onInsightsPress={navigateToInsights}
          onDismiss={() => setInsightsBannerDismissed(true)}
        />
      )}

      {/* Filter Modal */}
      {activeTab === "favorites" && (
        <FavoritesFilterModal
          visible={showOptions}
          sortBy={sortBy}
          groupBy={groupBy}
          onClose={() => setShowOptions(false)}
          onSortChange={setSortBy}
          onGroupChange={setGroupBy}
          onReset={resetFilters}
        />
      )}

      {/* Create Playlist Modal */}
      <CreatePlaylistModal
        visible={showCreatePlaylist}
        onClose={() => setShowCreatePlaylist(false)}
        onSubmit={handleCreatePlaylist}
      />
    </SafeAreaView>
  );
}<|MERGE_RESOLUTION|>--- conflicted
+++ resolved
@@ -26,7 +26,7 @@
 import { SectionHeader } from "@/components/ui/section-header";
 import { PageHeader } from "@/components/ui/page-header";
 import { useColorScheme } from "@/lib/useColorScheme";
-import { useAuth } from "@/context/supabase-provider"; // Import useAuth for guest check
+import { useAuth } from "@/context/supabase-provider";
 import { useFavorites } from "@/hooks/useFavorites";
 import { usePlaylists } from "@/hooks/usePlaylists";
 import { useFavoritesFilters } from "@/hooks/useFavoritesFilters";
@@ -42,7 +42,7 @@
 import FavoritesScreenSkeleton from "@/components/skeletons/FavoritesScreenSkeleton";
 import { OptimizedList } from "@/components/ui/optimized-list";
 
-// Error boundary component for playlists (Unchanged)
+// Error boundary component for playlists
 class PlaylistErrorBoundary extends React.Component<
   { children: React.ReactNode; fallback: React.ReactNode },
   { hasError: boolean }
@@ -51,12 +51,15 @@
     super(props);
     this.state = { hasError: false };
   }
+  
   static getDerivedStateFromError(error: any) {
     return { hasError: true };
   }
+  
   componentDidCatch(error: any, errorInfo: any) {
     console.error("Playlist Error:", error, errorInfo);
   }
+  
   render() {
     if (this.state.hasError) {
       return this.props.fallback;
@@ -68,10 +71,9 @@
 export default function FavoritesScreen() {
   const router = useRouter();
   const { colorScheme } = useColorScheme();
-  const { isGuest, convertGuestToUser } = useAuth(); // Get guest state
+  const { isGuest, convertGuestToUser } = useAuth();
 
   // --- Guest View ---
-  // If the user is a guest, show a call-to-action screen.
   if (isGuest) {
     return (
       <SafeAreaView className="flex-1 bg-background" edges={["top"]}>
@@ -117,11 +119,8 @@
   }
 
   // --- Authenticated User View ---
-  // The rest of the component logic only runs for authenticated users.
   const [showCreatePlaylist, setShowCreatePlaylist] = useState(false);
-  const [activeTab, setActiveTab] = useState<"favorites" | "playlists">(
-    "favorites",
-  );
+  const [activeTab, setActiveTab] = useState<"favorites" | "playlists">("favorites");
   const [playlistError, setPlaylistError] = useState(false);
   const [invitationError, setInvitationError] = useState(false);
 
@@ -151,17 +150,18 @@
         refreshing: false,
         createPlaylist: async () => null,
         handleRefresh: () => {},
-        removePlaylistFromState: () => {}, // fallback
+        removePlaylistFromState: () => {},
       };
     }
   })();
+
   const {
     playlists = [],
     loading: playlistsLoading = false,
     refreshing: playlistsRefreshing = false,
     createPlaylist,
     handleRefresh: handlePlaylistsRefresh,
-    removePlaylistFromState, // <-- add this
+    removePlaylistFromState,
   } = playlistsHook;
 
   // Invitations hook with error handling
@@ -195,44 +195,75 @@
   // Navigation functions
   const navigateToRestaurant = useCallback(
     (restaurantId: string) => {
-      router.push({
-        pathname: "/restaurant/[id]",
-        params: { id: restaurantId },
-      });
+      try {
+        router.push({
+          pathname: "/restaurant/[id]",
+          params: { id: restaurantId },
+        });
+      } catch (error) {
+        console.error('Navigation error:', error);
+      }
     },
     [router],
   );
 
   const navigateToPlaylist = useCallback(
     (playlistId: string) => {
-      router.push({ pathname: "/playlist/[id]", params: { id: playlistId } });
+      try {
+        router.push({ 
+          pathname: "/playlist/[id]", 
+          params: { id: playlistId } 
+        });
+      } catch (error) {
+        console.error('Navigation error:', error);
+      }
     },
     [router],
   );
 
   const navigateToInsights = useCallback(() => {
-    router.push("/profile/insights");
+    try {
+      router.push("/profile/insights");
+    } catch (error) {
+      console.error('Navigation error:', error);
+    }
   }, [router]);
 
   const navigateToSearch = useCallback(() => {
-    router.push("/search");
+    try {
+      router.push("/search");
+    } catch (error) {
+      console.error('Navigation error:', error);
+    }
   }, [router]);
 
   const navigateToJoinPlaylist = useCallback(() => {
-    router.push("/playlist/join");
+    try {
+      router.push("/playlist/join");
+    } catch (error) {
+      console.error('Navigation error:', error);
+    }
   }, [router]);
 
   const navigateToInvitations = useCallback(() => {
-    router.push("/playlist/invitations");
+    try {
+      router.push("/playlist/invitations");
+    } catch (error) {
+      console.error('Navigation error:', error);
+    }
   }, [router]);
 
   // Refresh handler
   const handleRefresh = useCallback(() => {
-    if (activeTab === "favorites") {
-      resetBannerOnRefresh();
-      originalHandleRefresh();
-    } else {
-      handlePlaylistsRefresh?.();
+    try {
+      if (activeTab === "favorites") {
+        resetBannerOnRefresh();
+        originalHandleRefresh();
+      } else {
+        handlePlaylistsRefresh?.();
+      }
+    } catch (error) {
+      console.error('Refresh error:', error);
     }
   }, [
     activeTab,
@@ -244,75 +275,83 @@
   // Handle playlist creation
   const handleCreatePlaylist = useCallback(
     async (data: { name: string; description: string; emoji: string }) => {
-      if (!createPlaylist) return;
-      const newPlaylist = await createPlaylist(
-        data.name,
-        data.description,
-        data.emoji,
-      );
-      if (newPlaylist) {
+      try {
+        if (!createPlaylist) {
+          console.error('createPlaylist function not available');
+          return;
+        }
+        
+        const newPlaylist = await createPlaylist(
+          data.name,
+          data.description,
+          data.emoji,
+        );
+        if (newPlaylist) {
+          setShowCreatePlaylist(false);
+          navigateToPlaylist(newPlaylist.id);
+        }
+      } catch (error) {
+        console.error('Create playlist error:', error);
         setShowCreatePlaylist(false);
-        navigateToPlaylist(newPlaylist.id);
       }
     },
     [createPlaylist, navigateToPlaylist],
   );
 
   const handleTabSwitch = useCallback((tab: "favorites" | "playlists") => {
-    setActiveTab(tab);
+    try {
+      setActiveTab(tab);
+    } catch (error) {
+      console.error('Tab switch error:', error);
+    }
   }, []);
 
   useEffect(() => {
-    if (activeTab === "favorites") {
-      fetchFavorites();
+    try {
+      if (activeTab === "favorites") {
+        fetchFavorites();
+      }
+    } catch (error) {
+      console.error('Fetch favorites error:', error);
     }
   }, [activeTab, fetchFavorites]);
 
   // Render functions
   const renderGridRow = useCallback(
-    ({ item }: any) => (
-      <FavoritesGridRow
-        item={item}
-        onPress={navigateToRestaurant}
-        onLongPress={removeFavorite}
-        removingId={removingId}
-        fadeAnim={fadeAnim}
-        scaleAnim={scaleAnim}
-      />
-    ),
+    ({ item }: any) => {
+      try {
+        return (
+          <FavoritesGridRow
+            item={item}
+            onPress={navigateToRestaurant}
+            onLongPress={removeFavorite}
+            removingId={removingId}
+            fadeAnim={fadeAnim}
+            scaleAnim={scaleAnim}
+          />
+        );
+      } catch (error) {
+        console.error('Render grid row error:', error);
+        return null;
+      }
+    },
     [navigateToRestaurant, removeFavorite, removingId, fadeAnim, scaleAnim],
   );
 
   const renderSectionHeader = useCallback(
-    ({ section }: any) => <SectionHeader title={section.title} />,
+    ({ section }: any) => {
+      try {
+        return <SectionHeader title={section.title} />;
+      } catch (error) {
+        console.error('Render section header error:', error);
+        return null;
+      }
+    },
     [],
   );
 
   const renderPlaylistItem = useCallback(
     ({ item }: { item: any }) => {
-<<<<<<< HEAD
-      if (!item || !item.id) return null;
-      return (
-        <PlaylistErrorBoundary
-          fallback={
-            <View className="p-4 bg-gray-100 dark:bg-gray-800 rounded-lg m-2">
-              <Text className="text-center text-gray-500">
-                Unable to load playlist
-              </Text>
-            </View>
-          }
-        >
-          <PlaylistCard
-            playlist={item}
-            onPress={() => navigateToPlaylist(item.id)}
-            onDelete={() => handleRefresh()}
-            variant="list"
-          />
-        </PlaylistErrorBoundary>
-      );
-    },
-    [navigateToPlaylist, handleRefresh],
-=======
       try {
         if (!item || !item.id) {
           return null;
@@ -353,7 +392,6 @@
       }
     },
     [navigateToPlaylist, removePlaylistFromState],
->>>>>>> fc6ce1c4
   );
 
   const PlaylistHeaderActions = useCallback(
@@ -400,10 +438,8 @@
     ],
   );
 
-  const loading =
-    activeTab === "favorites" ? favoritesLoading : playlistsLoading;
-  const refreshing =
-    activeTab === "favorites" ? favoritesRefreshing : playlistsRefreshing;
+  const loading = activeTab === "favorites" ? favoritesLoading : playlistsLoading;
+  const refreshing = activeTab === "favorites" ? favoritesRefreshing : playlistsRefreshing;
 
   // Loading state
   if (

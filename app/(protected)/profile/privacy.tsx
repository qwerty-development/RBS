--- conflicted
+++ resolved
@@ -226,21 +226,7 @@
 
   return (
     <SafeAreaView className="flex-1 bg-background" edges={["top"]}>
-<<<<<<< HEAD
       <BackHeader title="Privacy & Security" />
-=======
-      {/* Header */}
-      <View className="flex-row items-center justify-between px-4 py-3 border-b border-border">
-        <Pressable onPress={() => router.back()} className="p-2 -ml-2">
-          <ArrowLeft
-            size={24}
-            color={colorScheme === "dark" ? "#fff" : "#000"}
-          />
-        </Pressable>
-        <H2>Privacy & Security</H2>
-        <View className="w-10" />
-      </View>
->>>>>>> 79255869
 
       <ScrollView showsVerticalScrollIndicator={false}>
         {/* Privacy Overview */}

--- conflicted
+++ resolved
@@ -34,11 +34,8 @@
   KeyRound,
   User, // Added for guest view
   Heart, // Added for guest view
-<<<<<<< HEAD
   ChevronLeft,
-=======
   Settings,
->>>>>>> 9e5640ba
 } from "lucide-react-native";
 
 import { SafeAreaView } from "@/components/safe-area-view";
